repos:

  -   repo: https://github.com/pre-commit/pre-commit-hooks
      rev: v2.2.3
      hooks:
      -   id: trailing-whitespace
      -   id: end-of-file-fixer
      -   id: check-docstring-first
      -   id: check-yaml
      -   id: double-quote-string-fixer
      -   id: no-commit-to-branch
      -   id: debug-statements
      -   id: check-merge-conflict

  -   repo: https://github.com/ambv/black
      rev: 19.10b0
      hooks:
      - id: black
        args: ["--line-length", "88", "--skip-string-normalization"]

  -   repo: https://github.com/pre-commit/pre-commit-hooks
      rev: v2.4.0
      hooks:
      - id: flake8
<<<<<<< HEAD
        # NOTE: F401 should be removed if we can figure out how to import an accessor
        # created within the package.
        args: ["--max-line-length=88", "--exclude=__init__.py", "--ignore=W605,W503,F722,C901,F401"]
=======
        args: ["--max-line-length=88", "--exclude=__init__.py", "--ignore=W605,W503,F722,C901"]
>>>>>>> 71c8de31

  -   repo: https://github.com/pre-commit/mirrors-isort
      rev: v4.3.21
      hooks:
      -   id: isort
          args: ["-w", "88"]

  -   repo: https://github.com/PyCQA/doc8
      rev: 0.8.1rc2
      hooks:
      -   id: doc8
          args: ["--max-line-length", "100", "--ignore-path", "docs/source/setting-up-data.rst", "--allow-long-titles"]<|MERGE_RESOLUTION|>--- conflicted
+++ resolved
@@ -22,13 +22,7 @@
       rev: v2.4.0
       hooks:
       - id: flake8
-<<<<<<< HEAD
-        # NOTE: F401 should be removed if we can figure out how to import an accessor
-        # created within the package.
         args: ["--max-line-length=88", "--exclude=__init__.py", "--ignore=W605,W503,F722,C901,F401"]
-=======
-        args: ["--max-line-length=88", "--exclude=__init__.py", "--ignore=W605,W503,F722,C901"]
->>>>>>> 71c8de31
 
   -   repo: https://github.com/pre-commit/mirrors-isort
       rev: v4.3.21
