import warnings

import numpy as np
import pandas as pd
import xarray as xr
from tqdm import tqdm

import matplotlib.pyplot as plt

from .stats import linear_regression, nanmean, rm_poly
from .utils import check_xarray


@check_xarray([0, 1])
def co2_sol(t, s):
    """Compute CO2 solubility per the equation used in CESM.

    .. note::
        See ``co2calc.F90`` for the calculation of CO2 solubility in CESM.

    Args:
        t (xarray object): SST (degC)
        s (xarray object): SSS (PSU)

    Return:
        ff (xarray object): Value of solubility in mol/kg/atm

    References:
        Weiss & Price (1980, Mar. Chem., 8, 347-359; Eq 13 with table 6 values)

    Examples:
        >>> from esm_analysis.carbon import co2_sol
        >>> import numpy as np
        >>> import xarray as xr
        >>> t = xr.DataArray(np.random.randint(10, 25, size=(100, 10, 10)),
                dims=['time', 'lat', 'lon'])
        >>> s = xr.DataArray(np.random.randint(30, 35, size=(100, 10, 10)),
                dims=['time', 'lat', 'lon'])
        >>> ff = co2_sol(t, s)
    """

    def sol_calc(t, s):
        a = [-162.8301, 218.2968, 90.9241, -1.47696]
        b = [0.025695, -0.025225, 0.0049867]
        t = (t + 273.15) * 0.01
        t_sq = t ** 2
        t_inv = 1.0 / t
        log_t = np.log(t)
        d0 = b[2] * t_sq + b[1] * t + b[0]
        # Compute solubility in mol.kg^{-1}.atm^{-1}
        ff = np.exp(a[0] + a[1] * t_inv + a[2] * log_t + a[3] * t_sq + d0 * s)
        return ff

    ff = xr.apply_ufunc(
        sol_calc, t, s, input_core_dims=[[], []], vectorize=True, dask='allowed'
    )
    ff.attrs['units'] = 'mol/kg/atm'
    return ff


@check_xarray(0)
def schmidt(t):
    """Computes the dimensionless Schmidt number.

    .. note::
        The polynomials used are for SST ranges between 0 and 30C and a salinity of 35.

    Args:
        t (xarray object): SST (degC)

    Return:
        Sc (xarray object): Schmidt number (dimensionless)

    References:
        Sarmiento and Gruber (2006). Ocean Biogeochemical Dynamics. Table 3.3.1

    Examples:
        >>> from esm_analysis.carbon import schmidt
        >>> import numpy as np
        >>> import xarray as xr
        >>> t = xr.DataArray(np.random.randint(10, 25, size=(100, 10, 10)),
                    dims=['time', 'lat', 'lon'])
        >>> Sc = schmidt(t)
    """

    def calc_schmidt(t):
        c = [2073.1, 125.62, 3.6276, 0.043219]
        Sc = c[0] - c[1] * t + c[2] * (t ** 2) - c[3] * (t ** 3)
        return Sc

    Sc = xr.apply_ufunc(
        calc_schmidt, t, input_core_dims=[[]], vectorize=True, dask='allowed'
    )
    return Sc


@check_xarray(0)
def temp_decomp_takahashi(ds, time_dim='time', temperature='tos', pco2='spco2'):
    """Decompose surface pCO2 into thermal and non-thermal components.

    .. note::
        This expects cmorized variable names. You can pass keywords to change that
        or rename your variables accordingly.

    Args:
        ds (xarray.Dataset): Contains two variables:
            * `tos` (sea surface temperature in degC)
            * `spco2` (surface pCO2 in uatm)

    Return:
        decomp (xr.Dataset): Decomposed thermal and non-thermal components.

    References:
        Takahashi, Taro, Stewart C. Sutherland, Colm Sweeney, Alain Poisson, Nicolas
        Metzl, Bronte Tilbrook, Nicolas Bates, et al. “Global Sea–Air CO2 Flux
        Based on Climatological Surface Ocean PCO2, and Seasonal Biological and
        Temperature Effects.” Deep Sea Research Part II: Topical Studies in
        Oceanography, The Southern Ocean I: Climatic Changes in the Cycle of
        Carbon in the Southern Ocean, 49, no. 9 (January 1,2002): 1601–22.
        https://doi.org/10/dmk4f2.

    Examples:
        >>> from esm_analysis.carbon import temp_decomp_takahashi
        >>> import numpy as np
        >>> import xarray as xr
        >>> t = xr.DataArray(np.random.randint(10, 25, size=(100, 10, 10)),
                dims=['time', 'lat', 'lon']).rename('tos')
        >>> pco2 = xr.DataArray(np.random.randint(350, 400, size=(100, 10, 10)),
                dims=['time', 'lat', 'lon']).rename('spco2')
        >>> ds = xr.merge([t, pco2])
        >>> decomp = temp_decomp_takahashi(ds)
    """
    if temperature not in ds.data_vars:
        raise ValueError(f'{temperature} is not a variable in your dataset.')
    if pco2 not in ds.data_vars:
        raise ValueError(f'{pco2} is not a variable in your dataset.')

    fac = 0.0432
    tos_mean = ds[temperature].mean(time_dim)
    tos_diff = ds[temperature] - tos_mean
    thermal = (ds[pco2].mean(time_dim) * (np.exp(tos_diff * fac))).rename('thermal')
    non_thermal = (ds[pco2] * (np.exp(tos_diff * -fac))).rename('non_thermal')
    decomp = xr.merge([thermal, non_thermal])
    decomp.attrs[
        'description'
    ] = 'Takahashi decomposition of pCO2 into thermal and non-thermal components.'
    return decomp


@check_xarray([0, 1])
def potential_pco2(t_insitu, pco2_insitu):
    """Calculate potential pCO2 in the interior ocean.

    .. note::
        Requires the first index of depth to be at the surface.

    Args:
        t_insitu (xarray object): Temperature with depth [degC]
        pco2_insitu (xarray object): pCO2 with depth [uatm]

    Return:
        pco2_potential (xarray object): potential pCO2 with depth

    Reference:
        Sarmiento, Jorge Louis, and Nicolas Gruber. Ocean Biogeochemical Dynamics.
        Princeton, NJ: Princeton Univ. Press, 2006., p.421, eq. (10:3:1)

    Examples:
        >>> from esm_analysis.carbon import potential_pco2
        >>> import numpy as np
        >>> import xarray as xr
        >>> t_insitu = xr.DataArray(np.random.randint(0, 20, size=(100, 10, 30)),
            dims=['time', 'lat', 'depth'])
        >>> pco2_insitu = xr.DataArray(np.random.randint(350, 500, size=(100, 10, 30)),
            dims=['time', 'lat', 'depth'])
        >>> pco2_potential = potential_pco2(t_insitu, pco2_insitu)
    """
    t_sfc = t_insitu.isel(depth=0)
    pco2_potential = pco2_insitu * (1 + 0.0423 * (t_sfc - t_insitu))
    return pco2_potential


@check_xarray(0)
def spco2_sensitivity(ds):
    """Compute sensitivity of surface pCO2 to changes in driver variables.

    Args:
        ds (xr.Dataset): containing cmorized variables:
                         * spco2 [uatm]: ocean pCO2 at surface
                         * talkos[mmol m-3]: Alkalinity at ocean surface
                         * dissicos[mmol m-3]: DIC at ocean surface
                         * tos [C] : temperature at ocean surface
                         * sos [psu] : salinity at ocean surface

    Returns:
        sensitivity (xr.Dataset):

    References:
        * Lovenduski, Nicole S., Nicolas Gruber, Scott C. Doney, and Ivan D. Lima.
          “Enhanced CO2 Outgassing in the Southern Ocean from a Positive Phase of
          the Southern Annular Mode.” Global Biogeochemical Cycles 21, no. 2
          (2007). https://doi.org/10/fpv2wt.
        * Sarmiento, Jorge Louis, and Nicolas Gruber. Ocean Biogeochemical Dynamics.
          Princeton, NJ: Princeton Univ. Press, 2006., p.421, eq. (10:3:1)

    Examples:
        >>> from esm_analysis.carbon import spco2_sensitivity
        >>> import numpy as np
        >>> import xarray as xr
        >>> tos = xr.DataArray(np.random.randint(15, 30, size=(100, 10, 10)),
                dims=['time', 'lat', 'lon']).rename('tos')
        >>> sos = xr.DataArray(np.random.randint(30, 35, size=(100, 10, 10)),
                dims=['time', 'lat', 'lon']).rename('sos')
        >>> spco2 = xr.DataArray(np.random.randint(350, 400, size=(100, 10, 10)),
                dims=['time', 'lat', 'lon']).rename('spco2')
        >>> dissicos = xr.DataArray(np.random.randint(1900, 2100, size=(100, 10, 10)),
                dims=['time', 'lat', 'lon']).rename('dissicos')
        >>> talkos = xr.DataArray(np.random.randint(2100, 2300, size=(100, 10, 10)),
                dims=['time', 'lat', 'lon']).rename('talkos')
        >>> ds = xr.merge([tos, sos, spco2, dissicos, talkos])
        >>> sensitivity = spco2_sensitivity(ds)
    """

    def _check_variables(ds):
        requiredVars = ['spco2', 'tos', 'sos', 'talkos', 'dissicos']
        if not all(i in ds.data_vars for i in requiredVars):
            missingVars = [i for i in requiredVars if i not in ds.data_vars]
            raise ValueError(
                f"""Missing variables needed for calculation:
            {missingVars}"""
            )

    _check_variables(ds)
    # Sensitivities are based on the time-mean for each field. This computes
    # sensitivities at each grid cell.
    # TODO: Add keyword for sliding mean, as in N year chunks of time to
    # account for trends.
    DIC = ds['dissicos']
    ALK = ds['talkos']
    SALT = ds['sos']
    pCO2 = ds['spco2']

    buffer_factor = dict()
    buffer_factor['ALK'] = -ALK ** 2 / ((2 * DIC - ALK) * (ALK - DIC))
    buffer_factor['DIC'] = (3 * ALK * DIC - 2 * DIC ** 2) / (
        (2 * DIC - ALK) * (ALK - DIC)
    )

    # Compute sensitivities
    sensitivity = dict()
    sensitivity['tos'] = 0.0423
    sensitivity['sos'] = 1 / SALT
    sensitivity['talkos'] = (1 / ALK) * buffer_factor['ALK']
    sensitivity['dissicos'] = (1 / DIC) * buffer_factor['DIC']
    sensitivity = xr.Dataset(sensitivity) * pCO2
    return sensitivity


@check_xarray(0)
def co2_flx_ocean_sensitivities(ds):
    """Compute sensitivity of oceanic co2_flux to changes in driver variables.

    .. math: co2_flx_ocean = co2trans * (co2atm - co2ocean) * (1 - ice)

    Args:
        ds (xr.Dataset): containing cmorized variables:
                         * co2_flx_ocean [kg m-2 s-1]: surface air-sea CO2 flux
                         * co2ocean[ppm CO2]: partial pressure of CO2 in
                                              surface sea water
                         * CO2[ppm]: partial pressure of atmospheric CO2 at the
                                     surface
                         * co2trans [10-9 mol s m-4] : transfer velocity of
                                                       ocean/atmosphere CO2 flux
                         * seaice [%]: fraction of grid cell covered by ice

    Returns:
        sensitivity (xr.Dataset):

    References:
        * Lovenduski, Nicole S., Nicolas Gruber, Scott C. Doney, and Ivan D. Lima.
          “Enhanced CO2 Outgassing in the Southern Ocean from a Positive Phase of
          the Southern Annular Mode.” Global Biogeochemical Cycles 21, no. 2
          (2007). https://doi.org/10/fpv2wt.
        * Sarmiento, Jorge Louis, and Nicolas Gruber. Ocean Biogeochemical Dynamics.
          Princeton, NJ: Princeton Univ. Press, 2006., p.421, eq. (10:3:1)

    """

    def _check_variables(ds):
        requiredVars = ['co2_flx_ocean', 'CO2', 'co2ocean', 'co2trans', 'seaice']
        if not all(i in ds.data_vars for i in requiredVars):
            missingVars = [i for i in requiredVars if i not in ds.data_vars]
            raise ValueError(
                f"""Missing variables needed for calculation:
            {missingVars}"""
            )

    _check_variables(ds)

    # Sensitivities are based on the time-mean for each field. This computes
    # sensitivities at each grid cell.
    # TODO: Add keyword for sliding mean, as in N year chunks of time to
    # account for trends.
    CO2FLUX = ds['co2_flx_ocean']
    CO2OCEAN = ds['co2ocean']
    CO2ATM = ds['CO2']
    ICE = ds['seaice']
    CO2TRANS = ds['co2trans']

    # Compute sensitivities
    sensitivity = dict()
    sensitivity['ice'] = -1 / ICE
    sensitivity['co2trans'] = 1 / CO2TRANS
    sensitivity['co2atm'] = 1 / CO2ATM
    sensitivity['co2ocean'] = -1 / CO2OCEAN
    sensitivity = xr.Dataset(sensitivity) * CO2FLUX
    return sensitivity


# TODO: adapt for CESM and MPI output.
@check_xarray([0, 1])
def decomposition_index(
    ds_terms,
    index,
    detrend=True,
    order=1,
    deseasonalize=False,
    plot=False,
    sliding_window=10,
    decompose='spco2',
    **plot_kwargs,
):
    """Decompose a spco2 or co2_flx_ocean in a first order Taylor-expansion.

    Args:
        ds (xr.Dataset): containing cmorized variables as required for
                         sensitivity
        index (xarray object): Climate index to regress onto.
        detrend (bool): Whether to detrend time series prior to regression.
                        Defaults to a linear (order 1) regression.
        order (int): If detrend is True, what order polynomial to remove.
        deseasonalize (bool): Whether to deseasonalize time series prior to
                              regression.
        plot (bool): quick plot. Defaults to False.
        sliding_window (int): Number of years to apply sliding window to for
                              calculation. Defaults to 10.
        decompose (str): variable to be decomposed. Choose from:
                         ['co2_flx_ocean', 'spco2']
        **plot_kwargs (type): `**plot_kwargs`.

    Returns:
        terms_in_decompose_units (xr.Dataset): terms of spco2 decomposition,
                                          if `not plot`

    References:
        * Lovenduski, Nicole S., Nicolas Gruber, Scott C. Doney, and Ivan D. Lima.
          “Enhanced CO2 Outgassing in the Southern Ocean from a Positive Phase of
          the Southern Annular Mode.” Global Biogeochemical Cycles 21, no. 2
          (2007). https://doi.org/10/fpv2wt.
        * Brady, Riley X., et al. "On the role of climate modes in modulating the
          air–sea CO 2 fluxes in eastern boundary upwelling systems." Biogeosciences
          16.2 (2019): 329-346.
    """

    def regression_against_index(ds, index, psig=None):
        terms = dict()
        for term in ds.data_vars:
            if term != decompose:
                reg = linear_regression(index, ds[term], psig=psig)
                terms[term] = reg['slope']
        terms = xr.Dataset(terms)
        return terms

    if decompose == 'spco2':
        decompose_sensitivity = spco2_sensitivity
    elif decompose == 'co2_flx_ocean':
        decompose_sensitivity = co2_flx_ocean_sensitivities
    else:
        raise ValueError(
            'Please provide `decompose` from \
                         ["spco2", "co2_flx_ocean"]'
        )
    sensitivity = decompose_sensitivity(ds_terms)

    if detrend and not order:
        raise KeyError(
            """Please provide the order of polynomial to remove from
                       your time series if you are using detrend."""
        )
    elif detrend:
        ds_terms_anomaly = rm_poly(ds_terms, order=order, dim='time')
    else:
        warnings.warn('Your data are not being detrended.')
        ds_terms_anomaly = ds_terms - nanmean(ds_terms)

    if deseasonalize:
        clim = ds_terms_anomaly.groupby('time.month').mean('time')
        ds_terms_anomaly = ds_terms_anomaly.groupby('time.month') - clim
    else:
        warnings.warn('Your data are not being deseasonalized.')

    # Apply sliding window to regressions. I.e., compute in N year chunks
    # then average the resulting dpCO2/dX.
    if sliding_window is None:
        terms = regression_against_index(ds_terms_anomaly, index)
        terms_in_decompose_units = terms * nanmean(sensitivity)
    else:
        years = [y for y in index.groupby('time.year').groups]
        y_end = index['time.year'][-1]
        res = []
        for y1 in tqdm(years):
            y2 = y1 + sliding_window
            if y2 <= y_end:
                ds = ds_terms_anomaly.sel(time=slice(str(y1), str(y2)))
                ind = index.sel(time=slice(str(y1), str(y2)))
                terms = regression_against_index(ds, ind)
                sens = sensitivity.sel(time=slice(str(y1), str(y2)))
                res.append(terms * nanmean(sens))
        terms_in_decompose_units = xr.concat(res, dim='time').mean('time')

    if plot:
        terms_in_decompose_units.to_array().plot(
            col='variable', cmap='RdBu_r', robust=True, **plot_kwargs
        )
    else:
        return terms_in_decompose_units


@check_xarray(0)
def decomposition(
    ds_terms, detrend=True, order=1, deseasonalize=False, decompose='spco2'
):
    """Decompose spco2 or co2_flx_ocean in a first order Taylor-expansion.

    Args:
        ds_terms (xr.Dataset): containing cmorized variables as required by
                               sensitivities
        detrend (bool): If True, detrend when generating anomalies. Default to
                        a linear (order 1) regression.
        order (int): If detrend is true, the order polynomial to remove from
                     your time series.
        deseasonalize (bool): If True, deseasonalize when generating anomalies.
        decompose (str): variable to be decomposed. Choose from:
                         ['co2_flx_ocean', 'spco2']

    Return:
        terms_in_decompose_units (xr.Dataset): terms of spco2 decomposition

    References:
    * Lovenduski, Nicole S., Nicolas Gruber, Scott C. Doney, and Ivan D. Lima.
        “Enhanced CO2 Outgassing in the Southern Ocean from a Positive Phase of
        the Southern Annular Mode.” Global Biogeochemical Cycles 21, no. 2
        (2007). https://doi.org/10/fpv2wt.
    """
    if decompose == 'spco2':
        decompose_sensitivity = spco2_sensitivity
    elif decompose == 'co2_flx_ocean':
        decompose_sensitivity = co2_flx_ocean_sensitivities
    else:
        raise ValueError(
            'Please provide `decompose` from \
                         ["spco2", "co2_flx_ocean"]'
        )
    sensitivity = decompose_sensitivity(ds_terms)

    if detrend and not order:
        raise KeyError(
            """Please provide the order of polynomial you would like
                       to remove from your time series."""
        )
    elif detrend:
        ds_terms_anomaly = rm_poly(ds_terms, order=order, dim='time')
    else:
        warnings.warn('Your data are not being detrended.')
        ds_terms_anomaly = ds_terms - ds_terms.mean('time')

    if deseasonalize:
        clim = ds_terms_anomaly.groupby('time.month').mean('time')
        ds_terms_anomaly = ds_terms_anomaly.groupby('time.month') - clim
    else:
        warnings.warn('Your data are not being deseasonalized.')

<<<<<<< HEAD
    terms_in_decompose_units = sensitivity.mean('time') * ds_terms_anomaly
    return terms_in_decompose_units
=======
    terms_in_pCO2_units = pco2_sensitivity.mean('time') * ds_terms_anomaly
    return terms_in_pCO2_units


def calculate_compatible_emissions(global_co2_flux, co2atm_forcing):
    """Calculate compatible emissions.

    Args:
        global_co2_flux (xr.object): global co2_flux in PgC/yr.
        co2atm_forcing (xr.object): prescribed atm. CO2 forcing in ppm.

    Returns:
        xr.object: compatible emissions in PgC/yr.

    References:
    * Jones, Chris, Eddy Robertson, Vivek Arora, Pierre Friedlingstein, Elena
        Shevliakova, Laurent Bopp, Victor Brovkin, et al. “Twenty-First-Century
        Compatible CO2 Emissions and Airborne Fraction Simulated by CMIP5 Earth
        System Models under Four Representative Concentration Pathways.”
        Journal of Climate 26, no. 13 (February 1, 2013): 4398–4413.
        https://doi.org/10/f44bbn.
    """
    compatible_emissions = co2atm_forcing.diff('time') * 2.12 - global_co2_flux
    compatible_emissions.name = 'compatible_emissions'
    return compatible_emissions


def get_iam_emissions():
    """Download IAM emissions from PIK website.

    Returns:
        iam_emissions (xr.object): emissions from the IAMs in PgC/yr.

    """
    ds = []
    member = ['rcp26', 'rcp45', 'rcp85']
    for r in member:
        if r == 'rcp26':
            r = 'rcp3pd'
        r = r.upper()
        link = f'http://www.pik-potsdam.de/~mmalte/rcps/data/{r}_EMISSIONS.xls'
        e = pd.read_excel(link, sheet_name=f'{r}_EMISSIONS', skiprows=35, header=2)
        e = e.set_index(e.columns[0])
        e.index.name = 'Year'
        ds.append(e[['FossilCO2', 'OtherCO2']].to_xarray())
    ds = xr.concat(ds, 'member')
    ds = ds.sel(Year=slice(1850, 2100)).rename({'Year': 'time'})
    ds['member'] = member
    ds['IAM_emissions'] = ds['FossilCO2'] + ds['OtherCO2']
    return ds['IAM_emissions']


def plot_compatible_emissions(
    compatible_emissions, global_co2_flux, iam_emissions=None, ax=None
):
    """Plot combatible emissions.

    Args:
        compatible_emissions (xr.object): compatible_emissions in PgC/yr from
            `calculate_compatible_emissions`.
        global_co2_flux (xr.object): Global CO2 flux in PgC/yr.
        iam_emissions (xr.object): (optional) Emissions from the IAMs in PgC/yr.
            Defaults to None.
        ax (plt.ax): (optional) matplotlib axis to plot onto. Defaults to None.

    Returns:
        ax (plt.ax): matplotlib axis.

    """
    """Plot combatible emissions plot.

    References:
    * Jones, Chris, Eddy Robertson, Vivek Arora, Pierre Friedlingstein, Elena
        Shevliakova, Laurent Bopp, Victor Brovkin, et al. “Twenty-First-Century
        Compatible CO2 Emissions and Airborne Fraction Simulated by CMIP5 Earth
        System Models under Four Representative Concentration Pathways.”
        Journal of Climate 26, no. 13 (February 1, 2013): 4398–4413.
        https://doi.org/10/f44bbn. Fig. 5a
    * IPCC AR5 Fig. 6.25
    """
    if ax is None:
        fig, ax = plt.subplots(figsize=(10, 6))
    # hist
    alpha = 0.1
    c = 'gray'
    compatible_emissions.isel(member=0).sel(
        time=slice(None, 2005)
    ).to_dataframe().unstack()['compatible_emissions'].plot(
        ax=ax, legend=False, color=c, alpha=alpha
    )
    compatible_emissions.isel(member=0).sel(time=slice(None, 2005)).mean(
        'initialization'
    ).plot(ax=ax, color='w', lw=3)
    compatible_emissions.isel(member=0).sel(time=slice(None, 2005)).mean(
        'initialization'
    ).plot(ax=ax, color=c, lw=2)
    # rcps
    colors = ['royalblue', 'orange', 'red'][::-1]
    for i, m in enumerate(global_co2_flux.member.values[::-1]):
        c = colors[i]
        compatible_emissions.sel(member=m).sel(
            time=slice(2005, None)
        ).to_dataframe().unstack()['compatible_emissions'].plot(
            ax=ax, legend=False, color=c, alpha=alpha
        )
        compatible_emissions.sel(member=m).sel(time=slice(2005, None)).mean(
            'initialization'
        ).plot(ax=ax, color='w', lw=3)
        compatible_emissions.sel(member=m).sel(time=slice(2005, None)).mean(
            'initialization'
        ).plot(ax=ax, color=c, lw=2)

    if iam_emissions is not None:
        ls = (0, (5, 5))
        iam_emissions.isel(member=0).sel(time=slice(None, 2005)).plot(
            ax=ax, color='white', lw=3
        )
        iam_emissions.isel(member=0).sel(time=slice(None, 2005)).plot(
            ax=ax, color='gray', lw=2, ls=ls
        )
        for i, m in enumerate(global_co2_flux.member.values[::-1]):
            c = colors[i]
            iam_emissions.sel(member=m).sel(time=slice(2005, None)).plot(
                ax=ax, color='white', lw=3
            )
            iam_emissions.sel(member=m).sel(time=slice(2005, None)).plot(
                ax=ax, color=c, lw=2, ls=ls
            )

    # fig aestetics
    ax.axhline(y=0, ls=':', c='gray')
    ax.set_ylabel('Compatible emissions [PgC/yr]')
    ax.set_xlabel('Time [year]')
    ax.set_title('Compatible emissions')
    return ax
>>>>>>> f8fcbd08
<|MERGE_RESOLUTION|>--- conflicted
+++ resolved
@@ -480,12 +480,8 @@
     else:
         warnings.warn('Your data are not being deseasonalized.')
 
-<<<<<<< HEAD
     terms_in_decompose_units = sensitivity.mean('time') * ds_terms_anomaly
     return terms_in_decompose_units
-=======
-    terms_in_pCO2_units = pco2_sensitivity.mean('time') * ds_terms_anomaly
-    return terms_in_pCO2_units
 
 
 def calculate_compatible_emissions(global_co2_flux, co2atm_forcing):
@@ -618,5 +614,4 @@
     ax.set_ylabel('Compatible emissions [PgC/yr]')
     ax.set_xlabel('Time [year]')
     ax.set_title('Compatible emissions')
-    return ax
->>>>>>> f8fcbd08
+    return ax