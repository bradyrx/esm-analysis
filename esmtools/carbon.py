--- conflicted
+++ resolved
@@ -7,11 +7,8 @@
 from tqdm import tqdm
 
 from .checks import is_xarray
-<<<<<<< HEAD
 from .stats import linregress, nanmean, rm_poly
-=======
-from .stats import linear_regression, nanmean, rm_poly
->>>>>>> 71c8de31
+
 
 
 @is_xarray([0, 1])
