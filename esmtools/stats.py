--- conflicted
+++ resolved
@@ -6,21 +6,11 @@
 import scipy
 import xarray as xr
 
-<<<<<<< HEAD
 from .checks import has_dims, has_missing, is_xarray
 from .timeutils import TimeUtilAccessor
 from .utils import get_dims, match_nans
 
 
-=======
-from .checks import has_dims, is_xarray
-from .utils import get_dims
-
-
-# ------------------
-# GENERAL STATISTICS
-# ------------------
->>>>>>> 71c8de31
 @is_xarray(0)
 def standardize(ds, dim="time"):
     """Standardize Dataset/DataArray
@@ -51,12 +41,6 @@
     return ds
 
 
-<<<<<<< HEAD
-=======
-# --------------------------
-# AREA-WEIGHTING DEFINITIONS
-# --------------------------
->>>>>>> 71c8de31
 @is_xarray(0)
 def cos_weight(da, lat_coord="lat", lon_coord="lon", one_dimensional=True):
     """
@@ -148,7 +132,6 @@
     return aw_da
 
 
-<<<<<<< HEAD
 def _check_y_not_independent_variable(y, dim):
     """Checks that `y` is not the independent variable in statistics functions.
 
@@ -159,30 +142,7 @@
     Raises:
         ValueError: If `y` is a DataArray and equal to `dim`. This infers that something
             like a time axis is being placed in the dependent variable.
-=======
-# -----------
-# TIME SERIES
-# -----------
-@is_xarray(0)
-def smooth_series(da, dim, length, center=True):
-    """
-    Returns a smoothed version of the input timeseries.
-    NOTE: Currently explicitly writing `xr` as a prefix for xarray-specific
-    definitions. Since `esmtools` is supposed to be a wrapper for xarray,
-    this might be altered in the future.
-    Parameters
-    ----------
-    da : xarray DataArray
-    dim : str
-        dimension to smooth over (e.g. 'time')
-    length : int
-        number of steps to smooth over for the given dim
-    center : boolean (default to True)
-        whether to center the smoothing filter or start from the beginning
-    Returns
-    -------
-    smoothed : smoothed DataArray object
->>>>>>> 71c8de31
+
     """
     if isinstance(y, xr.DataArray) and (y.name == dim):
         raise ValueError(
@@ -191,14 +151,8 @@
         )
 
 
-<<<<<<< HEAD
 def _convert_time_and_return_slope_factor(x, dim):
     """Converts `x` to numeric time (if datetime) and returns slope factor.
-=======
-@is_xarray(0)
-def fit_poly(ds, order, dim="time"):
-    """Returns the fitted polynomial line of order N
->>>>>>> 71c8de31
 
     The numeric time accounts for differences in length of months, leap years, etc.
     when fitting a regression and also ensures that the numpy functions don't break
@@ -314,17 +268,12 @@
         return poly.polyval(x, coefs)
 
 
-<<<<<<< HEAD
 def _warn_if_not_converted_to_original_time_units(x):
     """Administers warning if the independent variable is in datetimes and the
     calendar frequency could not be inferred.
 
     Args:
         x (xr.DataArray or xr.Dataset): Independent variable for statistical functions.
-=======
-@is_xarray(0)
-def linear_regression(da, dim="time", interpolate_na=False, compact=True, psig=None):
->>>>>>> 71c8de31
     """
     if isinstance(x, xr.DataArray):
         if x.timeutils.is_temporal:
@@ -472,7 +421,6 @@
 def polyfit(x, y, order, dim="time", nan_policy="none"):
     """Returns the fitted polynomial line of ``y`` regressed onto ``x``.
 
-<<<<<<< HEAD
     .. note::
 
         This will be released as a standard ``xarray`` func in 0.15.2.
@@ -495,10 +443,6 @@
     Returns:
         xarray object: The polynomial fit for ``y`` regressed onto ``x``. Has the same
             dimensions as ``y``.
-=======
-@is_xarray(0)
-def corr(x, y, dim="time", lead=0, return_p=False):
->>>>>>> 71c8de31
     """
     has_dims(x, dim, "predictor (x)")
     has_dims(y, dim, "predictand (y)")
@@ -563,35 +507,11 @@
         output_dtypes=["float64"],
     )
 
-<<<<<<< HEAD
-=======
-@is_xarray(0)
-def rm_poly(da, order, dim="time"):
-    """
-    Returns xarray object with nth-order fit removed from every time series.
-    Input
-    -----
-    da : xarray DataArray
-        Single time series or many gridded time series of object to be
-        detrended
-    order : int
-        Order of polynomial fit to be removed. If 1, this is functionally
-        the same as calling `rm_trend`
-    dim : str (default 'time')
-        Dimension over which to remove the polynomial fit.
-    Returns
-    -------
-    detrended_ts : xarray DataArray
-        DataArray with detrended time series.
-    """
-    return st.rm_poly(da, order, dim=dim)
->>>>>>> 71c8de31
 
 @is_xarray(0)
 def rm_trend(x, y, dim="time", nan_policy="none"):
     """Removes a linear fit from ``y`` regressed onto ``x``.
 
-<<<<<<< HEAD
     Args:
         x, y (xr.DataArray or xr.Dataset): Independent and dependent variables used in
             the linear fit.
@@ -608,12 +528,6 @@
 
     Returns:
         xarray object: ``y`` with linear fit removed.
-=======
-@is_xarray(0)
-def rm_trend(da, dim="time"):
-    """
-    Calls rm_poly with an order 1 argument.
->>>>>>> 71c8de31
     """
     return rm_poly(x, y, 1, dim=dim, nan_policy=nan_policy)
 
